--- conflicted
+++ resolved
@@ -10,30 +10,21 @@
 
 //! Runtime calls emitted by the compiler.
 
-use iterator::IteratorUtil;
-use uint;
 use cast::transmute;
-use libc::{c_char, c_uchar, c_void, size_t, uintptr_t, c_int, STDERR_FILENO};
+use libc::{c_char, c_uchar, c_void, size_t, uintptr_t, c_int};
 use str;
 use sys;
 use rt::{context, OldTaskContext};
 use rt::task::Task;
 use rt::local::Local;
-use option::{Option, Some, None};
-use io;
-<<<<<<< HEAD
-use rt::global_heap;
 use rt::borrowck;
-use borrow::to_uint;
-=======
->>>>>>> ab34864a
 
 #[allow(non_camel_case_types)]
 pub type rust_task = c_void;
 
 pub mod rustrt {
     use unstable::lang::rust_task;
-    use libc::{c_void, c_char, uintptr_t};
+    use libc::{c_char, uintptr_t};
 
     pub extern {
         #[rust_stack]
@@ -67,166 +58,6 @@
     do str::as_buf(msg) |p, _len| {
         fail_(p as *c_char, file, line);
     }
-}
-
-<<<<<<< HEAD
-// FIXME #4942: Make these signatures agree with exchange_alloc's signatures
-#[lang="exchange_malloc"]
-#[inline]
-pub unsafe fn exchange_malloc(td: *c_char, size: uintptr_t) -> *c_char {
-    transmute(global_heap::malloc(transmute(td), transmute(size)))
-}
-
-// NB: Calls to free CANNOT be allowed to fail, as throwing an exception from
-// inside a landing pad may corrupt the state of the exception handler. If a
-// problem occurs, call exit instead.
-#[lang="exchange_free"]
-#[inline]
-pub unsafe fn exchange_free(ptr: *c_char) {
-    global_heap::free(transmute(ptr))
-=======
-#[deriving(Eq)]
-struct BorrowRecord {
-    box: *mut BoxRepr,
-    file: *c_char,
-    line: size_t
-}
-
-fn try_take_task_borrow_list() -> Option<~[BorrowRecord]> {
-    unsafe {
-        let cur_task: *rust_task = rustrt::rust_try_get_task();
-        if cur_task.is_not_null() {
-            let ptr = rustrt::rust_take_task_borrow_list(cur_task);
-            if ptr.is_null() {
-                None
-            } else {
-                let v: ~[BorrowRecord] = transmute(ptr);
-                Some(v)
-            }
-        } else {
-            None
-        }
-    }
-}
-
-fn swap_task_borrow_list(f: &fn(~[BorrowRecord]) -> ~[BorrowRecord]) {
-    unsafe {
-        let cur_task: *rust_task = rustrt::rust_try_get_task();
-        if cur_task.is_not_null() {
-            let mut borrow_list: ~[BorrowRecord] = {
-                let ptr = rustrt::rust_take_task_borrow_list(cur_task);
-                if ptr.is_null() { ~[] } else { transmute(ptr) }
-            };
-            borrow_list = f(borrow_list);
-            rustrt::rust_set_task_borrow_list(cur_task, transmute(borrow_list));
-        }
-    }
-}
-
-pub unsafe fn clear_task_borrow_list() {
-    // pub because it is used by the box annihilator.
-    let _ = try_take_task_borrow_list();
-}
-
-unsafe fn fail_borrowed(box: *mut BoxRepr, file: *c_char, line: size_t) {
-    debug_borrow("fail_borrowed: ", box, 0, 0, file, line);
-
-    match try_take_task_borrow_list() {
-        None => { // not recording borrows
-            let msg = "borrowed";
-            do str::as_buf(msg) |msg_p, _| {
-                fail_(msg_p as *c_char, file, line);
-            }
-        }
-        Some(borrow_list) => { // recording borrows
-            let mut msg = ~"borrowed";
-            let mut sep = " at ";
-            for borrow_list.rev_iter().advance |entry| {
-                if entry.box == box {
-                    msg.push_str(sep);
-                    let filename = str::raw::from_c_str(entry.file);
-                    msg.push_str(filename);
-                    msg.push_str(fmt!(":%u", entry.line as uint));
-                    sep = " and at ";
-                }
-            }
-            do str::as_buf(msg) |msg_p, _| {
-                fail_(msg_p as *c_char, file, line)
-            }
-        }
-    }
-}
-
-/// Because this code is so perf. sensitive, use a static constant so that
-/// debug printouts are compiled out most of the time.
-static ENABLE_DEBUG: bool = false;
-
-#[inline]
-unsafe fn debug_borrow<T>(tag: &'static str,
-                          p: *const T,
-                          old_bits: uint,
-                          new_bits: uint,
-                          filename: *c_char,
-                          line: size_t) {
-    //! A useful debugging function that prints a pointer + tag + newline
-    //! without allocating memory.
-
-    if ENABLE_DEBUG && ::rt::env::get().debug_borrow {
-        debug_borrow_slow(tag, p, old_bits, new_bits, filename, line);
-    }
-
-    unsafe fn debug_borrow_slow<T>(tag: &'static str,
-                                   p: *const T,
-                                   old_bits: uint,
-                                   new_bits: uint,
-                                   filename: *c_char,
-                                   line: size_t) {
-        let dbg = STDERR_FILENO as io::fd_t;
-        dbg.write_str(tag);
-        dbg.write_hex(p as uint);
-        dbg.write_str(" ");
-        dbg.write_hex(old_bits);
-        dbg.write_str(" ");
-        dbg.write_hex(new_bits);
-        dbg.write_str(" ");
-        dbg.write_cstr(filename);
-        dbg.write_str(":");
-        dbg.write_hex(line as uint);
-        dbg.write_str("\n");
-    }
-}
-
-trait DebugPrints {
-    fn write_hex(&self, val: uint);
-    unsafe fn write_cstr(&self, str: *c_char);
-}
-
-impl DebugPrints for io::fd_t {
-    fn write_hex(&self, mut i: uint) {
-        let letters = ['0', '1', '2', '3', '4', '5', '6', '7', '8',
-                       '9', 'a', 'b', 'c', 'd', 'e', 'f'];
-        static uint_nibbles: uint = ::uint::bytes << 1;
-        let mut buffer = [0_u8, ..uint_nibbles+1];
-        let mut c = uint_nibbles;
-        while c > 0 {
-            c -= 1;
-            buffer[c] = letters[i & 0xF] as u8;
-            i >>= 4;
-        }
-        self.write(buffer.slice(0, uint_nibbles));
-    }
-
-    unsafe fn write_cstr(&self, p: *c_char) {
-        use libc::strlen;
-        use vec;
-
-        let len = strlen(p);
-        let p: *u8 = transmute(p);
-        do vec::raw::buf_as_slice(p, len as uint) |s| {
-            self.write(s);
-        }
-    }
->>>>>>> ab34864a
 }
 
 #[lang="malloc"]
