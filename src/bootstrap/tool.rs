--- conflicted
+++ resolved
@@ -366,11 +366,8 @@
     RustInstaller, "src/tools/rust-installer", "fabricate", is_external_tool = true;
     RustdocTheme, "src/tools/rustdoc-themes", "rustdoc-themes";
     ExpandYamlAnchors, "src/tools/expand-yaml-anchors", "expand-yaml-anchors";
-<<<<<<< HEAD
     InstallGitHook, "src/tools/install-git-hook", "install-git-hook";
-=======
     LintDocs, "src/tools/lint-docs", "lint-docs";
->>>>>>> a1dfd249
 );
 
 #[derive(Debug, Copy, Clone, Hash, PartialEq, Eq, Ord, PartialOrd)]
