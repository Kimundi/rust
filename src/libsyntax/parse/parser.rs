--- conflicted
+++ resolved
@@ -2604,7 +2604,6 @@
             None
         };
 
-<<<<<<< HEAD
         let meths_opt;
         if self.eat(token::SEMI) {
             meths_opt = None;
@@ -2612,16 +2611,9 @@
             let mut meths = ~[];
             self.expect(token::LBRACE);
             while !self.eat(token::RBRACE) {
-                let vis = self.parse_visibility();
-                meths.push(self.parse_method(vis));
+                meths.push(self.parse_method());
             }
             meths_opt = Some(move meths);
-=======
-        let mut meths = ~[];
-        self.expect(token::LBRACE);
-        while !self.eat(token::RBRACE) {
-            meths.push(self.parse_method());
->>>>>>> 27fb3fe9
         }
 
         (ident, item_impl(tps, opt_trait, ty, meths_opt), None)
