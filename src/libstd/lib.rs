// Copyright 2012-2014 The Rust Project Developers. See the COPYRIGHT
// file at the top-level directory of this distribution and at
// http://rust-lang.org/COPYRIGHT.
//
// Licensed under the Apache License, Version 2.0 <LICENSE-APACHE or
// http://www.apache.org/licenses/LICENSE-2.0> or the MIT license
// <LICENSE-MIT or http://opensource.org/licenses/MIT>, at your
// option. This file may not be copied, modified, or distributed
// except according to those terms.

//! # The Rust Standard Library
//!
//! The Rust Standard Library provides the essential runtime
//! functionality for building portable Rust software.
//! It is linked to all Rust crates by default.
//!
//! ## Intrinsic types and operations
//!
//! The [`ptr`](ptr/index.html) and [`mem`](mem/index.html)
//! modules deal with unsafe pointers and memory manipulation.
//! [`marker`](marker/index.html) defines the special built-in traits,
//! and [`raw`](raw/index.html) the runtime representation of Rust types.
//! These are some of the lowest-level building blocks in Rust.
//!
//! ## Math on primitive types and math traits
//!
//! Although basic operations on primitive types are implemented
//! directly by the compiler, the standard library additionally
//! defines many common operations through traits defined in
//! mod [`num`](num/index.html).
//!
//! ## Pervasive types
//!
//! The [`option`](option/index.html) and [`result`](result/index.html)
//! modules define optional and error-handling types, `Option` and `Result`.
//! [`iter`](iter/index.html) defines Rust's iterator protocol
//! along with a wide variety of iterators.
//! [`Cell` and `RefCell`](cell/index.html) are for creating types that
//! manage their own mutability.
//!
//! ## Vectors, slices and strings
//!
//! The common container type, `Vec`, a growable vector backed by an
//! array, lives in the [`vec`](vec/index.html) module. References to
//! arrays, `&[T]`, more commonly called "slices", are built-in types
//! for which the [`slice`](slice/index.html) module defines many
//! methods.
//!
//! `&str`, a UTF-8 string, is a built-in type, and the standard library
//! defines methods for it on a variety of traits in the
//! [`str`](str/index.html) module. Rust strings are immutable;
//! use the `String` type defined in [`string`](string/index.html)
//! for a mutable string builder.
//!
//! For converting to strings use the [`format!`](fmt/index.html)
//! macro, and for converting from strings use the
//! [`FromStr`](str/trait.FromStr.html) trait.
//!
//! ## Platform abstractions
//!
//! Besides basic data types, the standard library is largely concerned
//! with abstracting over differences in common platforms, most notably
//! Windows and Unix derivatives. The [`os`](os/index.html) module
//! provides a number of basic functions for interacting with the
//! operating environment, including program arguments, environment
//! variables, and directory navigation. The [`path`](path/index.html)
//! module encapsulates the platform-specific rules for dealing
//! with file paths.
//!
//! `std` also includes modules for interoperating with the
//! C language: [`c_str`](c_str/index.html) and
//! [`c_vec`](c_vec/index.html).
//!
//! ## Concurrency, I/O, and the runtime
//!
//! The [`thread`](thread/index.html) module contains Rust's threading abstractions,
//! while [`comm`](comm/index.html) contains the channel types for message
//! passing. [`sync`](sync/index.html) contains further, primitive, shared
//! memory types, including [`atomic`](sync/atomic/index.html).
//!
//! Common types of I/O, including files, TCP, UDP, pipes, Unix domain sockets,
//! timers, and process spawning, are defined in the
//! [`old_io`](old_io/index.html) module.
//!
//! Rust's I/O and concurrency depends on a small runtime interface
//! that lives, along with its support code, in mod [`rt`](rt/index.html).
//! While a notable part of the standard library's architecture, this
//! module is not intended for public use.
//!
//! ## The Rust prelude and macros
//!
//! Finally, the [`prelude`](prelude/index.html) defines a
//! common set of traits, types, and functions that are made available
//! to all code by default. [`macros`](macros/index.html) contains
//! all the standard macros, such as `assert!`, `panic!`, `println!`,
//! and `format!`, also available to all Rust code.

#![crate_name = "std"]
#![stable(feature = "rust1", since = "1.0.0")]
#![feature(staged_api)]
#![staged_api]
#![crate_type = "rlib"]
#![crate_type = "dylib"]
#![doc(html_logo_url = "http://www.rust-lang.org/logos/rust-logo-128x128-blk-v2.png",
       html_favicon_url = "http://www.rust-lang.org/favicon.ico",
       html_root_url = "http://doc.rust-lang.org/nightly/",
       html_playground_url = "http://play.rust-lang.org/")]

#![allow(unknown_features)]
#![feature(linkage, thread_local, asm)]
#![feature(lang_items, unsafe_destructor)]
#![feature(slicing_syntax, unboxed_closures)]
#![feature(box_syntax)]
#![feature(old_impl_check)]
#![feature(optin_builtin_traits)]
#![feature(int_uint)]
#![feature(core)]
#![feature(libc)]
#![feature(alloc)]
#![feature(unicode)]
#![feature(collections)]
#![feature(rand)]
#![feature(hash)]
#![cfg_attr(test, feature(test))]
<<<<<<< HEAD
// NOTE(stage0): remove cfg_attr after a snapshot
#![cfg_attr(not(stage0), allow(unused_mut))]
=======
#![feature(macro_reexport)]
>>>>>>> 947f6ca4

// Don't link to std. We are std.
#![no_std]

#![deny(missing_docs)]

#[cfg(test)]
#[macro_use]
extern crate log;

#[macro_use]
#[macro_reexport(assert, assert_eq, debug_assert, debug_assert_eq,
    unreachable, unimplemented, write, writeln)]
extern crate core;

#[macro_use]
#[macro_reexport(vec)]
extern crate "collections" as core_collections;

extern crate "rand" as core_rand;
extern crate alloc;
extern crate unicode;
extern crate libc;

#[macro_use] #[no_link] extern crate rustc_bitflags;

// Make std testable by not duplicating lang items. See #2912
#[cfg(test)] extern crate "std" as realstd;
#[cfg(test)] pub use realstd::marker;
#[cfg(test)] pub use realstd::ops;
#[cfg(test)] pub use realstd::cmp;
#[cfg(test)] pub use realstd::boxed;


// NB: These reexports are in the order they should be listed in rustdoc

pub use core::any;
pub use core::borrow;
pub use core::cell;
pub use core::clone;
#[cfg(not(test))] pub use core::cmp;
pub use core::default;
pub use core::finally;
pub use core::hash;
pub use core::intrinsics;
pub use core::iter;
#[cfg(not(test))] pub use core::marker;
pub use core::mem;
#[cfg(not(test))] pub use core::ops;
pub use core::ptr;
pub use core::raw;
pub use core::simd;
pub use core::result;
pub use core::option;
pub use core::error;

#[cfg(not(test))] pub use alloc::boxed;
pub use alloc::rc;

pub use core_collections::slice;
pub use core_collections::str;
pub use core_collections::string;
#[stable(feature = "rust1", since = "1.0.0")]
pub use core_collections::vec;

pub use unicode::char;

/* Exported macros */

#[macro_use]
mod macros;

mod rtdeps;

/* The Prelude. */

pub mod prelude;


/* Primitive types */

#[path = "num/float_macros.rs"]
#[macro_use]
mod float_macros;

#[path = "num/int_macros.rs"]
#[macro_use]
mod int_macros;

#[path = "num/uint_macros.rs"]
#[macro_use]
mod uint_macros;

#[path = "num/int.rs"]  pub mod int;
#[path = "num/isize.rs"]  pub mod isize;
#[path = "num/i8.rs"]   pub mod i8;
#[path = "num/i16.rs"]  pub mod i16;
#[path = "num/i32.rs"]  pub mod i32;
#[path = "num/i64.rs"]  pub mod i64;

#[path = "num/uint.rs"] pub mod uint;
#[path = "num/usize.rs"] pub mod usize;
#[path = "num/u8.rs"]   pub mod u8;
#[path = "num/u16.rs"]  pub mod u16;
#[path = "num/u32.rs"]  pub mod u32;
#[path = "num/u64.rs"]  pub mod u64;

#[path = "num/f32.rs"]   pub mod f32;
#[path = "num/f64.rs"]   pub mod f64;

pub mod ascii;
pub mod thunk;

/* Common traits */

pub mod num;

/* Runtime and platform support */

#[macro_use]
pub mod thread_local;

pub mod dynamic_lib;
pub mod ffi;
pub mod fmt;
pub mod old_io;
pub mod os;
pub mod path;
pub mod rand;
pub mod time;

/* Common data structures */

pub mod collections;

/* Threads and communication */

pub mod thread;
pub mod sync;

#[cfg(unix)]
#[path = "sys/unix/mod.rs"] mod sys;
#[cfg(windows)]
#[path = "sys/windows/mod.rs"] mod sys;

#[path = "sys/common/mod.rs"] mod sys_common;

pub mod rt;
mod failure;

// Documentation for primitive types

mod bool;
mod unit;
mod tuple;

// A curious inner-module that's not exported that contains the binding
// 'std' so that macro-expanded references to std::error and such
// can be resolved within libstd.
#[doc(hidden)]
mod std {
    // mods used for deriving
    pub use clone;
    pub use cmp;
    pub use hash;
    pub use default;

    pub use sync; // used for select!()
    pub use error; // used for try!()
    pub use fmt; // used for any formatting strings
    pub use old_io; // used for println!()
    pub use option; // used for bitflags!{}
    pub use rt; // used for panic!()
    pub use vec; // used for vec![]
    pub use cell; // used for tls!
    pub use thread_local; // used for thread_local!
    pub use marker;  // used for tls!
    pub use ops; // used for bitflags!

    // The test runner calls ::std::os::args() but really wants realstd
    #[cfg(test)] pub use realstd::os as os;
    // The test runner requires std::slice::Vector, so re-export std::slice just for it.
    //
    // It is also used in vec![]
    pub use slice;

    pub use boxed; // used for vec![]
    // for-loops
    pub use iter;
}<|MERGE_RESOLUTION|>--- conflicted
+++ resolved
@@ -122,12 +122,9 @@
 #![feature(rand)]
 #![feature(hash)]
 #![cfg_attr(test, feature(test))]
-<<<<<<< HEAD
 // NOTE(stage0): remove cfg_attr after a snapshot
 #![cfg_attr(not(stage0), allow(unused_mut))]
-=======
 #![feature(macro_reexport)]
->>>>>>> 947f6ca4
 
 // Don't link to std. We are std.
 #![no_std]
