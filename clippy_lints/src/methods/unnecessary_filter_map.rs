--- conflicted
+++ resolved
@@ -11,11 +11,7 @@
 use super::UNNECESSARY_FILTER_MAP;
 
 pub(super) fn check(cx: &LateContext<'_>, expr: &hir::Expr<'_>, args: &[hir::Expr<'_>]) {
-<<<<<<< HEAD
-    if !match_trait_method(cx, expr, &paths::ITERATOR) {
-=======
     if !is_trait_method(cx, expr, sym::Iterator) {
->>>>>>> 981ffa7c
         return;
     }
 
